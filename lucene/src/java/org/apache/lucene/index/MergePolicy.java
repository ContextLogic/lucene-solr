--- conflicted
+++ resolved
@@ -152,12 +152,9 @@
         b.append(" into ").append(info.name);
       if (optimize)
         b.append(" [optimize]");
-<<<<<<< HEAD
-=======
       if (aborted) {
         b.append(" [ABORTED]");
       }
->>>>>>> e18dcbf1
       return b.toString();
     }
     
@@ -314,14 +311,7 @@
   public abstract void close();
 
   /**
-<<<<<<< HEAD
-   * Returns true if a newly flushed (not from merge)
-   * segment should use the compound file format.
-   */
-  public abstract boolean useCompoundFile(SegmentInfos segments, SegmentInfo newSegment);
-=======
    * Returns true if a new segment (regardless of its origin) should use the compound file format.
    */
   public abstract boolean useCompoundFile(SegmentInfos segments, SegmentInfo newSegment) throws IOException;
->>>>>>> e18dcbf1
 }